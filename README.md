--- conflicted
+++ resolved
@@ -329,12 +329,9 @@
 - **[Linear (Go)](https://github.com/geropl/linear-mcp-go)** - Allows LLM to interact with Linear's API via a single static binary.
 - **[LINE](https://github.com/amornpan/py-mcp-line)** (by amornpan) - Implementation for LINE Bot integration that enables Language Models to read and analyze LINE conversations through a standardized interface. Features asynchronous operation, comprehensive logging, webhook event handling, and support for various message types.
 - **[LlamaCloud](https://github.com/run-llama/mcp-server-llamacloud)** (by marcusschiesser) - Integrate the data stored in a managed index on [LlamaCloud](https://cloud.llamaindex.ai/)
+- **[lldb-mcp](https://github.com/stass/lldb-mcp)** - A Model Context Protocol server for LLDB that provides LLM-driven debugging.
 - **[llm-context](https://github.com/cyberchitta/llm-context.py)** - Provides a repo-packing MCP tool with configurable profiles that specify file inclusion/exclusion patterns and optional prompts.
-<<<<<<< HEAD
-- **[lldb-mcp](https://github.com/stass/lldb-mcp)** - A Model Context Protocol server for LLDB that provides LLM-driven debugging.
-=======
 - **[lucene-mcp-server](https://github.com/VivekKumarNeu/MCP-Lucene-Server)** - spring boot server using Lucene for fast document search and management.
->>>>>>> 240dd469
 - **[mac-messages-mcp](https://github.com/carterlasalle/mac_messages_mcp)** - An MCP server that securely interfaces with your iMessage database via the Model Context Protocol (MCP), allowing LLMs to query and analyze iMessage conversations. It includes robust phone number validation, attachment processing, contact management, group chat handling, and full support for sending and receiving messages.
 - **[MalwareBazaar_MCP](https://github.com/mytechnotalent/MalwareBazaar_MCP)** (by Kevin Thomas) - An AI-driven MCP server that autonomously interfaces with MalwareBazaar, delivering real-time threat intel and sample metadata for authorized cybersecurity research workflows.
 - **[MariaDB](https://github.com/abel9851/mcp-server-mariadb)** - MariaDB database integration with configurable access controls in Python.
